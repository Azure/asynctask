--- conflicted
+++ resolved
@@ -38,13 +38,9 @@
 
 func TestTimeoutCase(t *testing.T) {
 	t.Parallel()
-<<<<<<< HEAD
-	ctx := newTestContext(t)
-=======
 	ctx, cancelFunc := newTestContextWithTimeout(t, 3*time.Second)
 	defer cancelFunc()
 
->>>>>>> 1500ff5c
 	tsk := asynctask.Start(ctx, getCountingTask(10, 200*time.Millisecond))
 	_, err := tsk.WaitWithTimeout(ctx, 300*time.Millisecond)
 	assert.True(t, errors.Is(err, context.DeadlineExceeded), "expecting DeadlineExceeded")
@@ -73,13 +69,9 @@
 
 func TestErrorCase(t *testing.T) {
 	t.Parallel()
-<<<<<<< HEAD
-	ctx := newTestContext(t)
-=======
 	ctx, cancelFunc := newTestContextWithTimeout(t, 3*time.Second)
 	defer cancelFunc()
 
->>>>>>> 1500ff5c
 	tsk := asynctask.Start(ctx, getErrorTask("dummy error", 200*time.Millisecond))
 	_, err := tsk.WaitWithTimeout(ctx, 300*time.Millisecond)
 	assert.Error(t, err)
