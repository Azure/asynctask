package asynctask_test

import (
	"context"
	"testing"
	"time"

	"github.com/Azure/go-asynctask"
	"github.com/stretchr/testify/assert"
)

type notMatter string

const testContextKey notMatter = "testing"

func newTestContext(t *testing.T) context.Context {
	return context.WithValue(context.TODO(), testContextKey, t)
}

<<<<<<< HEAD
=======
func newTestContextWithTimeout(t *testing.T, timeout time.Duration) (context.Context, context.CancelFunc) {
	return context.WithTimeout(context.WithValue(context.TODO(), testContextKey, t), timeout)
}

>>>>>>> 1500ff5c
func getCountingTask(countTo int, sleepInterval time.Duration) asynctask.AsyncFunc {
	return func(ctx context.Context) (interface{}, error) {
		t := ctx.Value(testContextKey).(*testing.T)

		result := 0
		for i := 0; i < countTo; i++ {
			select {
			case <-time.After(sleepInterval):
				t.Logf("  working %d", i)
				result = i
			case <-ctx.Done():
				t.Log("work canceled")
				return result, nil
			}
		}
		return result, nil
	}
}

func TestEasyCase(t *testing.T) {
	t.Parallel()
<<<<<<< HEAD
	ctx := newTestContext(t)
	t1 := asynctask.Start(ctx, getCountingTask(10, 200*time.Millisecond))
=======
	ctx, cancelFunc := newTestContextWithTimeout(t, 3*time.Second)
	defer cancelFunc()
>>>>>>> 1500ff5c

	t1 := asynctask.Start(ctx, getCountingTask(10, 200*time.Millisecond))
	assert.Equal(t, asynctask.StateRunning, t1.State(), "Task should queued to Running")

	rawResult, err := t1.Wait(ctx)
	assert.NoError(t, err)
	assert.Equal(t, asynctask.StateCompleted, t1.State(), "Task should complete by now")
	assert.NotNil(t, rawResult)
	result := rawResult.(int)
	assert.Equal(t, result, 9)

	// wait Again,
	start := time.Now()
	rawResult, err = t1.Wait(ctx)
	elapsed := time.Since(start)
	// nothing should change
	assert.NoError(t, err)
	assert.Equal(t, asynctask.StateCompleted, t1.State(), "Task should complete by now")
	assert.NotNil(t, rawResult)
	result = rawResult.(int)
	assert.Equal(t, result, 9)

	assert.True(t, elapsed.Microseconds() < 3, "Second wait should return immediately")
}

func TestCancelFunc(t *testing.T) {
	t.Parallel()
<<<<<<< HEAD
	ctx := newTestContext(t)
	t1 := asynctask.Start(ctx, getCountingTask(10, 200*time.Millisecond))
=======
	ctx, cancelFunc := newTestContextWithTimeout(t, 3*time.Second)
	defer cancelFunc()
>>>>>>> 1500ff5c

	t1 := asynctask.Start(ctx, getCountingTask(10, 200*time.Millisecond))
	assert.Equal(t, asynctask.StateRunning, t1.State(), "Task should queued to Running")

	time.Sleep(time.Second * 1)
	t1.Cancel()

	rawResult, err := t1.Wait(ctx)
	assert.Equal(t, asynctask.ErrCanceled, err, "should return reason of error")
	assert.Equal(t, asynctask.StateCanceled, t1.State(), "Task should remain in cancel state")
	assert.Nil(t, rawResult)

	// I can cancel again, and nothing changes
	time.Sleep(time.Second * 1)
	t1.Cancel()
	rawResult, err = t1.Wait(ctx)
	assert.Equal(t, asynctask.ErrCanceled, err, "should return reason of error")
	assert.Equal(t, asynctask.StateCanceled, t1.State(), "Task should remain in cancel state")
	assert.Nil(t, rawResult)

	// cancel a task shouldn't cancel it's parent context.
	select {
	case <-ctx.Done():
		assert.Fail(t, "parent context got canceled")
	default:
		t.Log("parent context still running")
	}
}

func TestConsistentResultAfterCancel(t *testing.T) {
	t.Parallel()
<<<<<<< HEAD
	ctx := newTestContext(t)
	t1 := asynctask.Start(ctx, getCountingTask(10, 200*time.Millisecond))
	t2 := asynctask.Start(ctx, getCountingTask(10, 200*time.Millisecond))
=======
	ctx, cancelFunc := newTestContextWithTimeout(t, 3*time.Second)
	defer cancelFunc()
>>>>>>> 1500ff5c

	t1 := asynctask.Start(ctx, getCountingTask(10, 200*time.Millisecond))
	t2 := asynctask.Start(ctx, getCountingTask(10, 200*time.Millisecond))
	assert.Equal(t, asynctask.StateRunning, t1.State(), "Task should queued to Running")

	time.Sleep(time.Second * 1)
	start := time.Now()
	t1.Cancel()
	duration := time.Since(start)
	assert.Equal(t, asynctask.StateCanceled, t1.State(), "t1 should turn to Canceled")
	assert.True(t, duration < 1*time.Millisecond, "cancel shouldn't take that long")

	// wait til routine finish
	rawResult, err := t2.Wait(ctx)
	assert.NoError(t, err)
	assert.Equal(t, asynctask.StateCompleted, t2.State(), "t2 should complete")
	assert.Equal(t, rawResult, 9)

	// t1 should remain canceled and
	rawResult, err = t1.Wait(ctx)
	assert.Equal(t, asynctask.ErrCanceled, err, "should return reason of error")
	assert.Equal(t, asynctask.StateCanceled, t1.State(), "Task should remain in cancel state")
	assert.Nil(t, rawResult)
}

func TestCompletedTask(t *testing.T) {
	t.Parallel()
	ctx, cancelFunc := newTestContextWithTimeout(t, 3*time.Second)
	defer cancelFunc()

	tsk := asynctask.NewCompletedTask()
	assert.Equal(t, asynctask.StateCompleted, tsk.State(), "Task should in CompletedState")

	// nothing should happen
	tsk.Cancel()
	assert.Equal(t, asynctask.StateCompleted, tsk.State(), "Task should still in CompletedState")

	// you get nil result and nil error
	result, err := tsk.Wait(ctx)
	assert.Equal(t, asynctask.StateCompleted, tsk.State(), "Task should still in CompletedState")
	assert.NoError(t, err)
	assert.Nil(t, result)
}

func TestCrazyCase(t *testing.T) {
	t.Parallel()
<<<<<<< HEAD
	ctx := newTestContext(t)
=======
	ctx, cancelFunc := newTestContextWithTimeout(t, 3*time.Second)
	defer cancelFunc()

>>>>>>> 1500ff5c
	numOfTasks := 8000 // if you have --race switch on: limit on 8128 simultaneously alive goroutines is exceeded, dying
	tasks := map[int]*asynctask.TaskStatus{}
	for i := 0; i < numOfTasks; i++ {
		tasks[i] = asynctask.Start(ctx, getCountingTask(10, 200*time.Millisecond))
	}

	time.Sleep(200 * time.Millisecond)
	for i := 0; i < numOfTasks; i += 2 {
		tasks[i].Cancel()
	}

	for i := 0; i < numOfTasks; i += 1 {
		rawResult, err := tasks[i].Wait(ctx)

		if i%2 == 0 {
			assert.Equal(t, asynctask.ErrCanceled, err, "should be canceled")
			assert.Nil(t, rawResult)
		} else {
			assert.NoError(t, err)
			assert.NotNil(t, rawResult)

			result := rawResult.(int)
			assert.Equal(t, result, 9)
		}
	}
}<|MERGE_RESOLUTION|>--- conflicted
+++ resolved
@@ -17,13 +17,10 @@
 	return context.WithValue(context.TODO(), testContextKey, t)
 }
 
-<<<<<<< HEAD
-=======
 func newTestContextWithTimeout(t *testing.T, timeout time.Duration) (context.Context, context.CancelFunc) {
 	return context.WithTimeout(context.WithValue(context.TODO(), testContextKey, t), timeout)
 }
 
->>>>>>> 1500ff5c
 func getCountingTask(countTo int, sleepInterval time.Duration) asynctask.AsyncFunc {
 	return func(ctx context.Context) (interface{}, error) {
 		t := ctx.Value(testContextKey).(*testing.T)
@@ -45,13 +42,8 @@
 
 func TestEasyCase(t *testing.T) {
 	t.Parallel()
-<<<<<<< HEAD
-	ctx := newTestContext(t)
-	t1 := asynctask.Start(ctx, getCountingTask(10, 200*time.Millisecond))
-=======
 	ctx, cancelFunc := newTestContextWithTimeout(t, 3*time.Second)
 	defer cancelFunc()
->>>>>>> 1500ff5c
 
 	t1 := asynctask.Start(ctx, getCountingTask(10, 200*time.Millisecond))
 	assert.Equal(t, asynctask.StateRunning, t1.State(), "Task should queued to Running")
@@ -79,13 +71,8 @@
 
 func TestCancelFunc(t *testing.T) {
 	t.Parallel()
-<<<<<<< HEAD
-	ctx := newTestContext(t)
-	t1 := asynctask.Start(ctx, getCountingTask(10, 200*time.Millisecond))
-=======
 	ctx, cancelFunc := newTestContextWithTimeout(t, 3*time.Second)
 	defer cancelFunc()
->>>>>>> 1500ff5c
 
 	t1 := asynctask.Start(ctx, getCountingTask(10, 200*time.Millisecond))
 	assert.Equal(t, asynctask.StateRunning, t1.State(), "Task should queued to Running")
@@ -117,14 +104,8 @@
 
 func TestConsistentResultAfterCancel(t *testing.T) {
 	t.Parallel()
-<<<<<<< HEAD
-	ctx := newTestContext(t)
-	t1 := asynctask.Start(ctx, getCountingTask(10, 200*time.Millisecond))
-	t2 := asynctask.Start(ctx, getCountingTask(10, 200*time.Millisecond))
-=======
 	ctx, cancelFunc := newTestContextWithTimeout(t, 3*time.Second)
 	defer cancelFunc()
->>>>>>> 1500ff5c
 
 	t1 := asynctask.Start(ctx, getCountingTask(10, 200*time.Millisecond))
 	t2 := asynctask.Start(ctx, getCountingTask(10, 200*time.Millisecond))
@@ -171,13 +152,9 @@
 
 func TestCrazyCase(t *testing.T) {
 	t.Parallel()
-<<<<<<< HEAD
-	ctx := newTestContext(t)
-=======
 	ctx, cancelFunc := newTestContextWithTimeout(t, 3*time.Second)
 	defer cancelFunc()
 
->>>>>>> 1500ff5c
 	numOfTasks := 8000 // if you have --race switch on: limit on 8128 simultaneously alive goroutines is exceeded, dying
 	tasks := map[int]*asynctask.TaskStatus{}
 	for i := 0; i < numOfTasks; i++ {
